--- conflicted
+++ resolved
@@ -1,11 +1,5 @@
 PODS:
-<<<<<<< HEAD
   - CardKit (0.1.0)
-=======
-  - CardKit (0.1.0):
-    - IQKeyboardManager
-  - IQKeyboardManager (4.0.0)
->>>>>>> 9a62ea9c
 
 DEPENDENCIES:
   - CardKit (from `../`)
@@ -15,11 +9,6 @@
     :path: ../
 
 SPEC CHECKSUMS:
-<<<<<<< HEAD
-  CardKit: a718593dd7a1036977de7ae27720871e4b5bf340
-=======
-  CardKit: 4eeb91e5e786644ff14482c7685421031ef5fb4e
-  IQKeyboardManager: b91928f7927ba55a5829b4dcf4b7a6736ac9fc22
->>>>>>> 9a62ea9c
+  CardKit: 7df6edc47c4e468e47e33ad2b7612042461d28cd
 
 COCOAPODS: 0.39.0