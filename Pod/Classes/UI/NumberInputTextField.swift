//
//  NumberInputTextField.Swift
//  Caishen
//
//  Created by Daniel Vancura on 2/9/16.
//  Copyright © 2016 Prolific Interactive. All rights reserved.
//

import UIKit

/**
 This kind of text field only allows entering card numbers and provides means to customize the appearance of entered card numbers by changing the card number group separator.
 */
@IBDesignable
public class NumberInputTextField: StylizedTextField {

    // MARK: - Variables
    
    /**
     The card number that has been entered into this text field. 
     
     - note: This card number may be incomplete and invalid while the user is entering a card number. Be sure to validate it against a proper card type before assuming it is valid.
     */
    public var cardNumber: Number {
        let textFieldTextUnformatted = cardNumberFormatter.unformattedCardNumber(text ?? "")
        return Number(rawValue: textFieldTextUnformatted)
    }
    
    /**
     */
    @IBOutlet public weak var numberInputTextFieldDelegate: NumberInputTextFieldDelegate?
    
    /**
     The string that is used to separate different groups in a card number.
     */
    @IBInspectable public var cardNumberSeparator: String = "-" {
        didSet {
            placeholder = cardNumberFormatter.formattedCardNumber(self.placeholder ?? "1234123412341234")
        }
    }

    override public var placeholder: String? {
        didSet {
            guard let placeholder = placeholder else {
                return
            }

            let isUnformatted = (placeholder == self.cardNumberFormatter.unformattedCardNumber(placeholder))
        
            // Format the placeholder, if not already done
            if isUnformatted && cardNumberSeparator != "" {
                self.placeholder = cardNumberFormatter.formattedCardNumber(placeholder)
            }
        }
    }
    
    
    private var _textColor: UIColor?
    override public var textColor: UIColor? {
        get {
            return _textColor
        }
        set {
            /// Just store the text color in `_textColor`. It will be set as soon as input has been entered by setting super.textColor = _textColor.
            /// This is to avoid overriding `textColor` with `invalidInputColor` when invalid input has been entered.
            _textColor = newValue
        }
    }

    
    /**
     The card type register that holds information about which card types are accepted and which ones are not.
     */
    private let cardTypeRegister: CardTypeRegister = CardTypeRegister.sharedCardTypeRegister
    
    /**
     A card number formatter used to format the input
     */
    private var cardNumberFormatter: CardNumberFormatter {
        return CardNumberFormatter(cardTypeRegister: cardTypeRegister, separator: cardNumberSeparator)
    }
    
    // MARK: - UITextFieldDelegate
    
    public override func textField(textField: UITextField, shouldChangeCharactersInRange range: NSRange, replacementString string: String) -> Bool {
        // Current text in text field, formatted and unformatted:
        let textFieldTextFormatted = NSString(string: textField.text ?? "")
        // Text in text field after applying changes, formatted and unformatted:
        let newTextFormatted = textFieldTextFormatted.stringByReplacingCharactersInRange(range, withString: string)
        let newTextUnformatted = cardNumberFormatter.unformattedCardNumber(newTextFormatted)
<<<<<<< HEAD

        
        // Set the text color to invalid - this will be changed to `validTextColor` later in this method if the input was valid
        super.textColor = invalidInputColor
        
        if !newTextUnformatted.isEmpty && UInt(newTextUnformatted) == nil {
=======
        
        if !newTextUnformatted.isEmpty && !newTextUnformatted.isNumeric() {
            flashTextFieldInvalid()
>>>>>>> f7f92bbc
            return false
        }

        let parsedCardNumber = Number(rawValue: newTextUnformatted)
        let oldValidation = cardTypeRegister.cardTypeForNumber(cardNumber).validateNumber(cardNumber)
        let newValidation =
            cardTypeRegister.cardTypeForNumber(parsedCardNumber).validateNumber(parsedCardNumber)

        if !newValidation.contains(.NumberTooLong) {
            cardNumberFormatter.replaceRangeFormatted(range, inTextField: textField, withString: string)
            numberInputTextFieldDelegate?.numberInputTextFieldDidChangeText(self)
        } else if oldValidation == .Valid {
            numberInputTextFieldDelegate?.numberInputTextFieldDidComplete(self)
        }

        let newLengthComplete =
            parsedCardNumber.length == cardTypeRegister.cardTypeForNumber(parsedCardNumber).maxLength

        if newLengthComplete && newValidation != .Valid {
        } else if newValidation == .Valid {
            numberInputTextFieldDelegate?.numberInputTextFieldDidComplete(self)
        }
        
        /// If the number is incomplete or valid, assume it's valid and show it in `textColor`
        /// Also, if the number is of unknown type and the full IIN has not been entered yet, assume it's valid.
        if (newValidation.contains(.UnknownType) && newTextUnformatted.characters.count <= 6) || newValidation.contains(.NumberIncomplete) || newValidation == .Valid {
            super.textColor = _textColor
        }

        return false
    }
    
    public func prefillInformation(cardNumber: String) {
        let validCharacters: Set<Character> = Set("0123456789".characters)
        let unformattedCardNumber = String(cardNumber.characters.filter({validCharacters.contains($0)}))
        let cardNumber = Number(rawValue: unformattedCardNumber)
        let type = cardTypeRegister.cardTypeForNumber(cardNumber)
        let numberPartiallyValid = type.checkCardNumberPartiallyValid(cardNumber) == .Valid
        
        if numberPartiallyValid {
            let formatter = cardNumberFormatter
            text = formatter.formattedCardNumber(unformattedCardNumber)
            numberInputTextFieldDelegate?.numberInputTextFieldDidChangeText(self)
        }
    }
    
    // MARK: - Helper functions
    
    /**
     Computes the rect that contains the specified text range within the text field.
     - precondition: This function will only work, when `textField` is the first responder. If `textField` is not first responder, `textField.beginningOfDocument` will not be initialized and this function will return nil.
     - parameter range: The range of the text in the text field whose bounds should be detected.
     - parameter textField: The text field containing the text.
     - returns: A rect indicating the location and bounds of the text within the text field, or nil, if an invalid range has been entered.
     */
    private func rectForTextRange(range: NSRange, inTextField textField: UITextField) -> CGRect? {
        guard let rangeStart = textField.positionFromPosition(textField.beginningOfDocument, offset: range.location) else {
            return nil
        }
        guard let rangeEnd = textField.positionFromPosition(rangeStart, offset: range.length) else {
            return nil
        }
        guard let textRange = textField.textRangeFromPosition(rangeStart, toPosition: rangeEnd) else {
            return nil
        }
        
        return textField.firstRectForRange(textRange)
    }
    
    /**
     - precondition: This function will only work, when `self` is the first responder. If `self` is not first responder, `self.beginningOfDocument` will not be initialized and this function will return nil.
     - returns: The CGRect in `self` that contains the last group of the card number.
     */
    public func rectForLastGroup() -> CGRect? {
        guard let lastGroupLength = text?.componentsSeparatedByString(cardNumberFormatter.separator).last?.characters.count else {
            return nil
        }
        guard let textLength = text?.characters.count else {
            return nil
        }
        
        return rectForTextRange(NSMakeRange(textLength - lastGroupLength, lastGroupLength), inTextField: self)
    }
}<|MERGE_RESOLUTION|>--- conflicted
+++ resolved
@@ -88,18 +88,11 @@
         // Text in text field after applying changes, formatted and unformatted:
         let newTextFormatted = textFieldTextFormatted.stringByReplacingCharactersInRange(range, withString: string)
         let newTextUnformatted = cardNumberFormatter.unformattedCardNumber(newTextFormatted)
-<<<<<<< HEAD
-
         
         // Set the text color to invalid - this will be changed to `validTextColor` later in this method if the input was valid
         super.textColor = invalidInputColor
         
-        if !newTextUnformatted.isEmpty && UInt(newTextUnformatted) == nil {
-=======
-        
         if !newTextUnformatted.isEmpty && !newTextUnformatted.isNumeric() {
-            flashTextFieldInvalid()
->>>>>>> f7f92bbc
             return false
         }
 
