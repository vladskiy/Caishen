//
//  CardTextField.swift
//  Caishen
//
//  Created by Daniel Vancura on 2/12/16.
//  Copyright © 2016 Prolific Interactive. All rights reserved.
//

import UIKit

/**
 This kind of text field serves as a container for subviews, which allow a user to enter card information.
 
 The typical structure of a `CardTextField`'s subviews is as follows:
 - _: UIView (in most cases with a transparent background in order to not hide the CardTextField)
    - cardImageView: UIImageView
    - CardNumberInputTextField (for entering a card number)
    - cardInfoView: UIView (container for other views to enter additional information after entering a valid card number) with subviews ordered from left to right:
        - monthTextField: StylizedTextField
        - yearTextField: StylizedTextField
        - cvcTextField: StylizedTextField
 
 In order to create a custom CardTextField, you can create a subclass which overrides `getNibName()` and `getNibBundle()` in order to load a nib from a specific bundle, which follows this structure
 */
public class CardTextField: UITextField, NumberInputTextFieldDelegate {
    
    // MARK: - Public variables
    
    /**
    The image view which is used to display the detected card type.
    */
    @IBOutlet public weak var cardImageView: UIImageView?
    
    /**
     A but which is shown only when the delegate's
     */
    @IBOutlet public weak var accessoryButton: UIButton?
    
    /**
     The formatted text field which is used to enter the card number.
     */
    @IBOutlet public weak var numberInputTextField: NumberInputTextField!
    
    /**
     The text field which is used to enter the card validation code.
     */
    @IBOutlet public weak var cvcTextField: CVCInputTextField!
    
    /**
     The text field which is used to enter the month of the expiry date.
     */
    @IBOutlet public weak var monthTextField: MonthInputTextField!
    
    /**
     The text field which is used to enter the year of the expiry date.
     */
    @IBOutlet public weak var yearTextField: YearInputTextField!
    
    /**
     The view which is slided in from the right after a valid card number has been entered.
     */
    @IBOutlet public weak var cardInfoView: UIView?

    /// The image store for the card number text field.
    public var cardTypeImageStore: CardTypeImageStore = NSBundle(forClass: CardTextField.self)

    public var cardTextFieldDelegate: CardTextFieldDelegate? {
        didSet {
            setupAccessoryButton()
        }
    }
    
    /**
     The string value that is used to separate the different groups of a card number in the text field.
     */
    @IBInspectable public var cardNumberSeparator: String? = " - " {
        didSet {
            numberInputTextField?.cardNumberSeparator = cardNumberSeparator ?? " - "
        }
    }
    
    /**
     The duration of the view animation when switching from number input to detail.
     */
    @IBInspectable public var viewAnimationDuration: CGFloat = 0.3
    
    /**
     The text color for invalid input in a text field.
     */
    @IBInspectable public var invalidInputColor: UIColor? {
        didSet {
            guard let invalidInputColor = invalidInputColor else {
                return
            }
            let textFields: [StylizedTextField?] = [numberInputTextField, monthTextField, yearTextField, cvcTextField]
            textFields.forEach({$0?.invalidInputColor = invalidInputColor})
        }
    }
    
<<<<<<< HEAD
    @IBOutlet weak var imageViewLeadingConstraint: NSLayoutConstraint?
    
    /**
     Inset before the card type image view. Defaults to 1.0.
     */
    @IBInspectable public var imageViewLeadingInset: CGFloat = 1.0 {
        didSet {
            imageViewLeadingConstraint?.constant = imageViewLeadingInset
        }
    }
    
    /**
     Inset after the card type image view. Defaults to 4.0.
     */
    @IBOutlet weak var imageViewTrailingConstraint: NSLayoutConstraint?
    @IBInspectable public var imageViewTrailingInset: CGFloat = 4.0 {
        didSet {
            imageViewTrailingConstraint?.constant = imageViewTrailingInset
        }
    }
    
    /**
     Inset before the accessory button. Defaults to 4.0.
     */
    @IBOutlet weak var accessoryButtonLeadingConstraint: NSLayoutConstraint?
    @IBInspectable public var accessoryButtonLeadingInset: CGFloat = 4.0 {
        didSet {
            accessoryButtonLeadingConstraint?.constant = accessoryButtonLeadingInset
        }
    }
    
    /**
     Inset after the card type image view. Defaults to 5.0.
     */
    @IBOutlet weak var accessoryButtonTrailingConstraint: NSLayoutConstraint?
    @IBInspectable public var accessoryButtonTrailingInset: CGFloat = 5.0 {
        didSet {
            accessoryButtonTrailingConstraint?.constant = accessoryButtonTrailingInset
        }
    }
=======
    @IBOutlet weak var slashLabel: UILabel!
>>>>>>> ef3f86cc
    
    /**
     The currently entered card values. Note that the values are not guaranteed to be valid.
     */
    public var card: Card {
        get {
            let cardNumber = numberInputTextField.cardNumber
            let cardCVC = CVC(rawValue: cvcTextField.text ?? "")
            let cardExpiry =
                Expiry(month: monthTextField.text ?? "", year: yearTextField.text ?? "")
                    ?? Expiry.invalid

            return Card(bankCardNumber: cardNumber, cardVerificationCode: cardCVC, expiryDate: cardExpiry)
        }
    }
    
    /**
     This card type register contains a list of all valid card types. You can provide separate card type registers for different card number text fields.
     By default, CardTypeRegister.sharedCardTypeRegister is used.
     */
    public var cardTypeRegister: CardTypeRegister = CardTypeRegister.sharedCardTypeRegister

    public override var placeholder: String? {
        didSet {
            numberInputTextField?.placeholder = placeholder
            super.placeholder = nil
        }
    }
    
    public override var attributedPlaceholder: NSAttributedString? {
        didSet {
            numberInputTextField?.attributedPlaceholder = attributedPlaceholder
            super.attributedPlaceholder = nil
        }
    }
    
    /**
     The card type for the entered card number or nil, if no card type has been detected with the given input.
     */
    public final var cardType: CardType? {
        guard let number = numberInputTextField?.cardNumber else {
            return nil
        }
        
        return cardTypeRegister.cardTypeForNumber(number)
    }
    
    // MARK: - Initializers & view setup
    
    public required init?(coder aDecoder: NSCoder) {
        super.init(coder: aDecoder)
        #if !TARGET_INTERFACE_BUILDER
            setupView()
        #endif
    }
    
    public override init(frame: CGRect) {
        super.init(frame: frame)
        #if !TARGET_INTERFACE_BUILDER
            setupView()
        #endif
    }
    
    /**
     Sets up the view by loading subviews from the given Nib in the specified bundle.
     */
    private func setupView() {
        guard let nib = getNibBundle().loadNibNamed(getNibName(), owner: self, options: nil), let firstObjectInNib = nib.first as? UIView else {
            fatalError("The nib is expected to contain a UIView as root element.")
        }
        
        numberInputTextField.contentMode = UIViewContentMode.Redraw
        
        clipsToBounds = true
        
        firstObjectInNib.autoresizesSubviews = true
        firstObjectInNib.translatesAutoresizingMaskIntoConstraints = true
        firstObjectInNib.frame = bounds
        addSubview(firstObjectInNib)
        
        cardImageView?.image = cardTypeImageStore.imageForCardType(UnknownCardType())
        cardImageView?.backgroundColor = backgroundColor ?? UIColor.whiteColor()
        cardImageView?.layer.cornerRadius = 5.0
        
<<<<<<< HEAD
        imageViewLeadingConstraint?.constant = imageViewLeadingInset
        imageViewTrailingConstraint?.constant = imageViewTrailingInset
        accessoryButtonLeadingConstraint?.constant = accessoryButtonLeadingInset
        accessoryButtonTrailingConstraint?.constant = accessoryButtonTrailingInset
        
        let leftSwipeGestureRecognizer = UISwipeGestureRecognizer(target: self, action: Selector("moveNumberFieldLeftAnimated"))
=======
        let leftSwipeGestureRecognizer = UISwipeGestureRecognizer(target: self, action: #selector(moveNumberFieldLeftAnimated))
>>>>>>> ef3f86cc
        leftSwipeGestureRecognizer.direction = .Left
        firstObjectInNib.addGestureRecognizer(leftSwipeGestureRecognizer)
        
        [firstObjectInNib, cardInfoView].forEach({
            let rightSwipeGestureRecognizer = UISwipeGestureRecognizer(target: self, action: #selector(moveNumberFieldRightAnimated))
            rightSwipeGestureRecognizer.direction = .Right
            $0?.addGestureRecognizer(rightSwipeGestureRecognizer)
        })
        
        setupTextFieldDelegates()
        setupTextFieldAttributes()
        setupTargetsForEditinBegin()
        setupAccessoryButton()
    }
    
    private func setupTextFieldDelegates() {
        numberInputTextField?.numberInputTextFieldDelegate = self
        monthTextField?.cardInfoTextFieldDelegate = self
        yearTextField?.cardInfoTextFieldDelegate = self
        cvcTextField?.cardInfoTextFieldDelegate = self
    }
    
    /**
     Customizes text field attributes of subviews so that the appearance matches the appearance of `self`.
     */
    private func setupTextFieldAttributes() {
        numberInputTextField?.cardNumberSeparator = cardNumberSeparator ?? " - "
        numberInputTextField?.placeholder = placeholder
        
        cvcTextField?.deleteBackwardCallback = {_ -> Void in self.yearTextField?.becomeFirstResponder()}
        monthTextField?.deleteBackwardCallback = {_ -> Void in self.numberInputTextField?.becomeFirstResponder()}
        yearTextField?.deleteBackwardCallback = {_ -> Void in self.monthTextField?.becomeFirstResponder()}
        
        let textFields: [UITextField?] = [numberInputTextField,cvcTextField,monthTextField,yearTextField]
        textFields.forEach({
            $0?.keyboardType = .NumberPad
            $0?.textColor = textColor
            $0?.font = font
            $0?.keyboardAppearance = keyboardAppearance
            $0?.secureTextEntry = secureTextEntry
        })
        
        super.textColor = UIColor.clearColor()
        super.placeholder = nil
    }
    
    private func setupTargetsForEditinBegin() {
        // Show the full number text field, if editing began on it
        numberInputTextField?.addTarget(self, action: #selector(moveNumberFieldRightAnimated), forControlEvents: UIControlEvents.EditingDidBegin)
        
        // Show CVC image if the cvcTextField is selected, show card image otherwise
        let nonCVCTextFields: [UITextField?] = [numberInputTextField, monthTextField, yearTextField]
        nonCVCTextFields.forEach({$0?.addTarget(self, action: #selector(showCardImage), forControlEvents: .EditingDidBegin)})
        cvcTextField?.addTarget(self, action: #selector(showCVCImage), forControlEvents: .EditingDidBegin)
    }
    
    internal func buttonReceivedAction() {
        cardTextFieldDelegate?.cardTextFieldShouldProvideAccessoryAction(self)?()
    }
    
    private func setupAccessoryButton() {
        guard let _ = cardTextFieldDelegate?.cardTextFieldShouldProvideAccessoryAction(self) else {
            accessoryButton?.alpha = 0
            return
        }
        accessoryButton?.addTarget(self, action: #selector(buttonReceivedAction), forControlEvents: .TouchUpInside)
        accessoryButton?.alpha = 1.0
        
        if let buttonImage = cardTextFieldDelegate?.cardTextFieldShouldShowAccessoryImage(self) {
            let scaledImage = buttonImage.resizableImageWithCapInsets(UIEdgeInsetsZero, resizingMode: .Stretch).imageWithRenderingMode(.AlwaysTemplate)
            accessoryButton?.titleLabel?.text = nil
            accessoryButton?.setImage(scaledImage, forState: .Normal)
            accessoryButton?.tintColor = numberInputTextField?.textColor
        }
    }
    
    // MARK: - View lifecycle
    
    public override func willMoveToSuperview(newSuperview: UIView?) {
        super.willMoveToSuperview(newSuperview)
        if let secondaryView = cardInfoView {
            if secondaryView.superview != superview {
                superview?.addSubview(secondaryView)
            }
        }
        
        cardInfoView?.frame = bounds
    }
    
    public override func didMoveToSuperview() {
        super.didMoveToSuperview()
        moveNumberFieldRight()
    }
    
    // MARK: - View customization
    
    /**
    You can override this function to provide your own Nib. If you do so, please override 'getNibBundle' as well to provide the right NSBundle to load the nib file.
    */
    public func getNibName() -> String {
        return "CardView"
    }
    
    /**
     You can override this function to provide the NSBundle for your own Nib. If you do so, please override 'getNibName' as well to provide the right Nib to load the nib file.
     */
    public func getNibBundle() -> NSBundle {
        return NSBundle(forClass: CardTextField.self)
    }
    
    // MARK: - CardNumberInputTextFieldDelegate
    
    /**
     Notifies `CardTextFieldDelegate` about changes to the entered card information.
     */
    internal func notifyDelegate() {
        let result: CardValidationResult = {
            guard let cardType = self.cardType else {
                return .UnknownType
            }

            return cardType.validateNumber(self.card.bankCardNumber)
                .union(cardType.validateCVC(self.card.cardVerificationCode))
                .union(cardType.validateExpiry(self.card.expiryDate))
        }()

        cardTextFieldDelegate?.cardTextField(self,
                                             didEnterCardInformation: card,
                                             withValidationResult: result)
    }
    
    @objc public func numberInputTextFieldDidChangeText(CardTextField: NumberInputTextField) {
        showCardImage()
        notifyDelegate()
    }
    
    public func numberInputTextFieldDidComplete(CardTextField: NumberInputTextField) {
        moveNumberFieldLeftAnimated()
        
        notifyDelegate()
        monthTextField?.becomeFirstResponder()
    }
    
    // MARK: - Card 
    
    internal func showCardImage() {
        let cardType = cardTypeRegister.cardTypeForNumber(numberInputTextField.cardNumber)
        let cardTypeImage = cardTypeImageStore.imageForCardType(cardType)

        cardImageView?.image = cardTypeImage
    }
    
    internal func showCVCImage() {
        let cardType = cardTypeRegister.cardTypeForNumber(numberInputTextField.cardNumber)
        let cvcImage = cardTypeImageStore.cvcImageForCardType(cardType)
        
        cardImageView?.image = cvcImage
        cvcTextField?.cardType = cardType
    }
    
    // MARK: - UIView
    
    public override func layoutSubviews() {
        super.layoutSubviews()
        
        // If moving to a larger screen size and not showing the detail view, make sure that it is outside the view.
        if let transform = cardInfoView?.transform where !CGAffineTransformIsIdentity(transform) {
            moveNumberFieldRight()
        }
    }
    
    public override func touchesEnded(touches: Set<UITouch>, withEvent event: UIEvent?) {
        // Detect touches in card number text field as long as the detail view is on top of it
        touches.forEach({ touch -> () in
            let point = touch.locationInView(self)
            if (numberInputTextField?.pointInside(point, withEvent: event) ?? false) && [monthTextField,yearTextField,cvcTextField, slashLabel].reduce(true, combine: { (currentValue: Bool, view: UIView?) -> Bool in
                let pointInView = touch.locationInView(view)
                return currentValue && !(view?.pointInside(pointInView, withEvent: event) ?? false)
            }) {
                numberInputTextField?.becomeFirstResponder()
            }
        })
    }
    
    public override func becomeFirstResponder() -> Bool {
        // Return false, since this text view is only for background style purposes
        return false
    }
}<|MERGE_RESOLUTION|>--- conflicted
+++ resolved
@@ -22,6 +22,7 @@
  
  In order to create a custom CardTextField, you can create a subclass which overrides `getNibName()` and `getNibBundle()` in order to load a nib from a specific bundle, which follows this structure
  */
+@IBDesignable
 public class CardTextField: UITextField, NumberInputTextFieldDelegate {
     
     // MARK: - Public variables
@@ -82,7 +83,7 @@
     /**
      The duration of the view animation when switching from number input to detail.
      */
-    @IBInspectable public var viewAnimationDuration: CGFloat = 0.3
+    @IBInspectable public var viewAnimationDuration: Double? = 0.3
     
     /**
      The text color for invalid input in a text field.
@@ -97,7 +98,8 @@
         }
     }
     
-<<<<<<< HEAD
+    @IBOutlet weak var slashLabel: UILabel!
+    
     @IBOutlet weak var imageViewLeadingConstraint: NSLayoutConstraint?
     
     /**
@@ -138,9 +140,6 @@
             accessoryButtonTrailingConstraint?.constant = accessoryButtonTrailingInset
         }
     }
-=======
-    @IBOutlet weak var slashLabel: UILabel!
->>>>>>> ef3f86cc
     
     /**
      The currently entered card values. Note that the values are not guaranteed to be valid.
@@ -163,12 +162,14 @@
      */
     public var cardTypeRegister: CardTypeRegister = CardTypeRegister.sharedCardTypeRegister
 
+    #if !TARGET_INTERFACE_BUILDER
     public override var placeholder: String? {
         didSet {
             numberInputTextField?.placeholder = placeholder
             super.placeholder = nil
         }
     }
+    #endif
     
     public override var attributedPlaceholder: NSAttributedString? {
         didSet {
@@ -225,16 +226,12 @@
         cardImageView?.backgroundColor = backgroundColor ?? UIColor.whiteColor()
         cardImageView?.layer.cornerRadius = 5.0
         
-<<<<<<< HEAD
         imageViewLeadingConstraint?.constant = imageViewLeadingInset
         imageViewTrailingConstraint?.constant = imageViewTrailingInset
         accessoryButtonLeadingConstraint?.constant = accessoryButtonLeadingInset
         accessoryButtonTrailingConstraint?.constant = accessoryButtonTrailingInset
         
-        let leftSwipeGestureRecognizer = UISwipeGestureRecognizer(target: self, action: Selector("moveNumberFieldLeftAnimated"))
-=======
         let leftSwipeGestureRecognizer = UISwipeGestureRecognizer(target: self, action: #selector(moveNumberFieldLeftAnimated))
->>>>>>> ef3f86cc
         leftSwipeGestureRecognizer.direction = .Left
         firstObjectInNib.addGestureRecognizer(leftSwipeGestureRecognizer)
         
